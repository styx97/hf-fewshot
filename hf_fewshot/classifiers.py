--- conflicted
+++ resolved
@@ -391,14 +391,9 @@
 def main():
     parser = get_args()
     args = parser.parse_args()
-<<<<<<< HEAD
-    few_shot_classifier(args.config)
-
-
-
-if __name__ == "__main__": 
-    main()
-=======
     config = load_yaml(args.config)
     few_shot_classifier(config)
->>>>>>> 439979da
+
+
+if __name__ == "__main__": 
+    main()